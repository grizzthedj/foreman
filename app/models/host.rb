--- conflicted
+++ resolved
@@ -65,14 +65,9 @@
     GW::Puppetca.disable self.name
     save
     site_post_built = "#{$settings[:modulepath]}sites/#{self.domain.name.downcase}/built.sh"
-      if File.executable? site_post_built
-        %x{#{site_post_built} #{self.name} >> #{$settings[:logfile]} 2>&1 &}
-      end
-<<<<<<< HEAD
-    # disallow any auto signing for our host.
-    GW::Puppetca.disable self.name
-=======
->>>>>>> 3d5d34a9
+    if File.executable? site_post_built
+      %x{#{site_post_built} #{self.name} >> #{$settings[:logfile]} 2>&1 &}
+    end
   end
 
   # no need to store anything in the db if the entry is plain "puppet"
