install
<%= mediapath %>
lang en_US.UTF-8
<%= "langsupport --default en_US.UTF-8 en_GB.UTF-8 en_US.UTF-8\n" if @osver.to_i < 5 -%>
<%= "mouse generic3usb --device input/mice\n" if @osver == "3" -%>
<%= "selinux --disabled\n" if @osver != "3" -%>
keyboard us
skipx
network --device eth0 --bootproto dhcp
rootpw --iscrypted <%= root_pass %>
firewall --disabled
authconfig --useshadow --enablemd5 <%= @osver != "3" and @osver != "4" ? '--disablenis' : '' %>
timezone <%= @osver.to_i >= 5 ? 'Europe/London' : 'UTC' %>
bootloader --location=mbr --append="nofb quiet splash=quiet <%=ks_console%>" <%= grub_pass %>
<% if @dynamic -%>
%include /tmp/diskpart.cfg
<% else -%>
<%= @host.diskLayout %>
<% end -%>
skipx
text
reboot

%packages <% if @osver.to_i < 5 %> --resolvedeps <% end %>
ntp
<% if @osver == "5" -%>
@core
@base
@ruby
<% elsif @osver == "4" -%>
device-mapper-multipath
<% elsif @osver == "3" and @arch == "i386" -%>
ethereal
<% end -%>
curl
<% if @dynamic -%>
%pre
<%= @diskLayout %>
<% end -%>

%post
#changing to VT 3 that we can see whats going on....
/usr/bin/chvt 3
#update local time
echo "updating system time"
/usr/sbin/ntpdate -sub ntp
/usr/sbin/hwclock --systohc

logger "Starting anaconda <%= @host.name -%> postinstall"

# install epel if we can
<%= epel -%>

# update all the base packages from the updates repository
yum -t -y -e 0 <% yumrepo -%> upgrade

# and add the puppet and ruby-shadow package
yum -t -y -e 0 <% yumrepo -%> install puppet

echo "Configuring puppet"
cat > /etc/puppet/puppet.conf << EOF
<%= puppet_conf %>
EOF

# The puppet service will not start without this file unless it is in test/debug mode. Its contents are updated later in the build process.
/bin/touch /etc/puppet/namespaceauth.conf

# Setup puppet to run on system reboot
/sbin/chkconfig --level 345 puppet on

# replaces puppet default init script, from some reason it ignores the -o (one time) and the no
# daemon option in the config file, an updated file will be replaced during the puppet run

cat > /etc/init.d/puppet << EOF
<%= puppet_init %>
EOF
chmod +x /etc/init.d/puppet

# Disable most things. Puppet will activate these if required.
echo "Disabling various system services"
<% %w{autofs gpm sendmail cups iptables ip6tables auditd arptables_jf xfs pcmcia isdn rawdevices hpoj bluetooth openibd avahi-daemon avahi-dnsconfd hidd hplip pcscd restorecond mcstrans rhnsd yum-updatesd}.each do |service| -%>
  /sbin/chkconfig --level 345 <%= service %> off 2>/dev/null
<% end -%>

/usr/sbin/puppetd --config /etc/puppet/puppet.conf -o --tags no_such_tag --server <%= @host.puppetmaster %>  --no-daemonize

sync
<%= handle_vmware %>
# Inform the build system that we are done.
echo "Informing GNI that we are built"
<<<<<<< HEAD
curl -q -s -o /dev/null https://<%= $GNIHOST %>/unattended/built
curl -q -s -o /dev/null http://<%= $GNIHOST %>:3000/unattended/built
=======
wget -q -O /dev/null --no-check-certificate <%= gni_url %>
>>>>>>> c878e775
exit 0<|MERGE_RESOLUTION|>--- conflicted
+++ resolved
@@ -88,10 +88,5 @@
 <%= handle_vmware %>
 # Inform the build system that we are done.
 echo "Informing GNI that we are built"
-<<<<<<< HEAD
-curl -q -s -o /dev/null https://<%= $GNIHOST %>/unattended/built
-curl -q -s -o /dev/null http://<%= $GNIHOST %>:3000/unattended/built
-=======
 wget -q -O /dev/null --no-check-certificate <%= gni_url %>
->>>>>>> c878e775
 exit 0