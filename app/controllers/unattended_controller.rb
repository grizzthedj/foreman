--- conflicted
+++ resolved
@@ -47,16 +47,6 @@
     if @host.nil?
       logger.info "#{controller_name}: unable to find #{ip}#{"/"+mac unless mac.nil?}"
       head(:not_found) and return
-<<<<<<< HEAD
-    else
-      #enable autosign for Puppet provision
-      #the reason we do it here is to minimize the amount of time it is possible to automatically get a certificate
-      #through puppet.
-      #TODO: add the whole part that checks if on a different server.
-      #currently we assume the CA is on the same server as us.
-      GW::Puppetca.sign(@host.name) unless spoof
-=======
->>>>>>> 3d5d34a9
     end
   end
 
